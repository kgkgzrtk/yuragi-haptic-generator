--- conflicted
+++ resolved
@@ -53,23 +53,16 @@
 
   // YURAGI circular motion animation
   const animateYuragi = useCallback(async () => {
-<<<<<<< HEAD
-    if (!isActiveRef.current || !currentStatus?.preset) {
-=======
     // Debug: animateYuragi called
     if (!isActiveRef.current || !currentStatus?.preset) {
       // Debug: animateYuragi early return
->>>>>>> 25947941
       return
     }
 
     const presets = getPresetParameters()
     const presetParams = presets[currentStatus.preset as keyof typeof presets]
     if (!presetParams) {
-<<<<<<< HEAD
-=======
       // Debug: No preset params found
->>>>>>> 25947941
       return
     }
 
@@ -90,10 +83,7 @@
     const angleDegrees = ((angle * 180) / Math.PI) % 360
     const clampedMagnitude = Math.max(0, Math.min(1, modulatedMagnitude))
 
-<<<<<<< HEAD
-=======
     // Debug: Updating vector force
->>>>>>> 25947941
 
     try {
       // Update vector force
@@ -120,27 +110,18 @@
 
   // Progress tracking
   useEffect(() => {
-<<<<<<< HEAD
-=======
     // Debug: Progress tracking effect
->>>>>>> 25947941
     if (isActive && currentStatus?.startTime && currentStatus?.duration) {
       const startTime = new Date(currentStatus.startTime).getTime()
       const duration = currentStatus.duration * 1000 // convert to ms
       startTimeRef.current = startTime
-<<<<<<< HEAD
-=======
       // Debug: Starting progress tracking
->>>>>>> 25947941
 
       progressIntervalRef.current = setInterval(() => {
         const now = Date.now()
         const elapsed = now - startTime
         const newProgress = Math.min((elapsed / duration) * 100, 100)
-<<<<<<< HEAD
-=======
         // Debug: Progress update
->>>>>>> 25947941
 
         updateYuragiProgress(deviceId, newProgress)
 
@@ -151,18 +132,12 @@
       }, 100) // Update every 100ms
 
       // Start YURAGI animation
-<<<<<<< HEAD
-=======
       // Debug: Starting YURAGI animation
->>>>>>> 25947941
       // Use setTimeout to avoid immediate invocation issues
       setTimeout(() => animateYuragi(), 100)
 
       return () => {
-<<<<<<< HEAD
-=======
         // Debug: Cleaning up progress tracking
->>>>>>> 25947941
         if (progressIntervalRef.current) {
           clearInterval(progressIntervalRef.current)
         }
