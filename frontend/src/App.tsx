import { useEffect, useState } from 'react'
import { QueryClientProvider } from '@tanstack/react-query'
import { ReactQueryDevtools } from '@tanstack/react-query-devtools'
import { NotificationContainer } from '@/components/Common/NotificationContainer'
import { DeviceWarningDialog } from '@/components/Common/DeviceWarningDialog'
import { HapticControlPanel } from '@/components/ControlPanel/HapticControlPanel'
import { WaveformChartContainer } from '@/components/Visualization/WaveformChartContainer'
import { AccelerationTrajectoryContainer } from '@/components/Visualization/AccelerationTrajectoryContainer'
import { useSystemStatusQuery } from '@/hooks/queries/useHealthQuery'
import { useParametersQuery } from '@/hooks/queries/useParametersQuery'
import { useDeviceInfoQuery } from '@/hooks/queries/useDeviceQuery'
import { useQueryStoreIntegration } from '@/hooks/useQueryStoreIntegration'
import { useWebSocket } from '@/hooks/useWebSocket'
import { queryClient, startBackgroundSync } from '@/lib/queryClient'
import { CHANNEL_IDS } from '@/types/hapticTypes'
<<<<<<< HEAD
=======
import { useHapticStore } from '@/contexts/hapticStore'
import { logger } from '@/utils/logger'
>>>>>>> 1d56e32a
import './App.css'

function HapticApp() {
  // Set up React Query and Zustand integration
  useQueryStoreIntegration()

  // State for device warning dialog
  const [showDeviceWarning, setShowDeviceWarning] = useState(false)

  // Use React Query hooks for data management
  const parametersQuery = useParametersQuery()
  const systemStatusQuery = useSystemStatusQuery()
  const deviceQuery = useDeviceInfoQuery()

  // Initialize WebSocket connection
  useWebSocket({
    url: 'ws://localhost:8000/ws',
    reconnectInterval: 3000,
    maxReconnectAttempts: 5,
  })

  // Initialize background sync
  useEffect(() => {
    const cleanup = startBackgroundSync()
    return cleanup
  }, [])

<<<<<<< HEAD
=======

  // Handle connection restoration
  useEffect(() => {
    if (systemStatusQuery.isConnected) {
      streamingManager.handleConnectionRestore()
    }
  }, [systemStatusQuery.isConnected, streamingManager])

  // Sync streaming status from backend on mount
  useEffect(() => {
    const syncStreamingStatus = async () => {
      try {
        const response = await fetch('/api/streaming/status')
        const data = await response.json()
        if (data.is_streaming !== streamingManager.isStreaming) {
          useHapticStore.getState().setStreaming(data.is_streaming)
        }
      } catch (error) {
        logger.error('Failed to sync streaming status', { error: error instanceof Error ? error.message : error })
      }
    }
    
    syncStreamingStatus()
  }, [])

>>>>>>> 1d56e32a
  // Check device availability on mount and when device info changes
  useEffect(() => {
    if (deviceQuery.data) {
      const { available, channels } = deviceQuery.data
      if (!available || channels < 4) {
        setShowDeviceWarning(true)
      }
    }
  }, [deviceQuery.data])

  // Determine if we're in single device mode
  const isSingleDeviceMode = deviceQuery.data?.device_mode === 'single'

  return (
    <div className='app'>
      <header className='app-header'>
        <h1>Yuragi Haptic Generator</h1>
        <div className='header-status'>
          <span
            className={`connection-status ${systemStatusQuery.isConnected ? 'connected' : 'disconnected'}`}
          >
            {systemStatusQuery.isConnected ? 'Connected' : 'Disconnected'}
          </span>
        </div>
      </header>

      <main className='app-main'>
        <section className='control-section'>
          {parametersQuery.isLoading ? (
            <div className='loading-state'>Loading haptic parameters...</div>
          ) : parametersQuery.isError ? (
            <div className='error-state'>
              Failed to load parameters. Please check your connection.
            </div>
          ) : (
            <HapticControlPanel isSingleDeviceMode={isSingleDeviceMode} />
          )}
        </section>

        <section className='visualization-section'>
          <h2>Visualization</h2>
          
          <div className='visualization-subsection'>
            <h3>Waveforms</h3>
            <div className={`waveform-grid ${isSingleDeviceMode ? 'single-device' : ''}`}>
              <div className='waveform-container'>
                <WaveformChartContainer channelId={CHANNEL_IDS.DEVICE1_X} />
              </div>
              <div className='waveform-container'>
                <WaveformChartContainer channelId={CHANNEL_IDS.DEVICE1_Y} />
              </div>
              {!isSingleDeviceMode && (
                <>
                  <div className='waveform-container'>
                    <WaveformChartContainer channelId={CHANNEL_IDS.DEVICE2_X} />
                  </div>
                  <div className='waveform-container'>
                    <WaveformChartContainer channelId={CHANNEL_IDS.DEVICE2_Y} />
                  </div>
                </>
              )}
            </div>
          </div>

          <div className='visualization-subsection'>
            <h3>Acceleration Trajectory</h3>
            <div className={`trajectory-grid ${isSingleDeviceMode ? 'single-device' : ''}`}>
              <AccelerationTrajectoryContainer deviceId={1} />
              {!isSingleDeviceMode && (
                <AccelerationTrajectoryContainer deviceId={2} />
              )}
            </div>
          </div>
        </section>
      </main>

      {/* Device warning dialog */}
      {deviceQuery.data && (
        <DeviceWarningDialog
          isOpen={showDeviceWarning}
          deviceInfo={deviceQuery.data}
          onClose={() => setShowDeviceWarning(false)}
        />
      )}

      {/* Notification system */}
      <NotificationContainer />
    </div>
  )
}

export default function App() {
  return (
    <QueryClientProvider client={queryClient}>
      <HapticApp />
      <ReactQueryDevtools initialIsOpen={false} />
    </QueryClientProvider>
  )
}<|MERGE_RESOLUTION|>--- conflicted
+++ resolved
@@ -13,11 +13,7 @@
 import { useWebSocket } from '@/hooks/useWebSocket'
 import { queryClient, startBackgroundSync } from '@/lib/queryClient'
 import { CHANNEL_IDS } from '@/types/hapticTypes'
-<<<<<<< HEAD
-=======
-import { useHapticStore } from '@/contexts/hapticStore'
 import { logger } from '@/utils/logger'
->>>>>>> 1d56e32a
 import './App.css'
 
 function HapticApp() {
@@ -45,34 +41,6 @@
     return cleanup
   }, [])
 
-<<<<<<< HEAD
-=======
-
-  // Handle connection restoration
-  useEffect(() => {
-    if (systemStatusQuery.isConnected) {
-      streamingManager.handleConnectionRestore()
-    }
-  }, [systemStatusQuery.isConnected, streamingManager])
-
-  // Sync streaming status from backend on mount
-  useEffect(() => {
-    const syncStreamingStatus = async () => {
-      try {
-        const response = await fetch('/api/streaming/status')
-        const data = await response.json()
-        if (data.is_streaming !== streamingManager.isStreaming) {
-          useHapticStore.getState().setStreaming(data.is_streaming)
-        }
-      } catch (error) {
-        logger.error('Failed to sync streaming status', { error: error instanceof Error ? error.message : error })
-      }
-    }
-    
-    syncStreamingStatus()
-  }, [])
-
->>>>>>> 1d56e32a
   // Check device availability on mount and when device info changes
   useEffect(() => {
     if (deviceQuery.data) {
