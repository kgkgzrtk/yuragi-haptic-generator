--- conflicted
+++ resolved
@@ -72,12 +72,6 @@
   }
 
   private scheduleConnection(): void {
-<<<<<<< HEAD
-    if (this.isDestroyed) {return}
-
-    this.connectionTimeout = setTimeout(() => {
-      if (this.isDestroyed) {return}
-=======
     if (this.isDestroyed) {
       return
     }
@@ -86,7 +80,6 @@
       if (this.isDestroyed) {
         return
       }
->>>>>>> 25947941
 
       if (this.options.simulateErrors && Math.random() < this.options.errorRate!) {
         this.simulateConnectionError()
@@ -97,13 +90,9 @@
   }
 
   private simulateConnectionSuccess(): void {
-<<<<<<< HEAD
-    if (this.isDestroyed) {return}
-=======
     if (this.isDestroyed) {
       return
     }
->>>>>>> 25947941
 
     this.readyState = WebSocket.OPEN
     const event = new Event('open')
@@ -115,13 +104,9 @@
   }
 
   private simulateConnectionError(): void {
-<<<<<<< HEAD
-    if (this.isDestroyed) {return}
-=======
     if (this.isDestroyed) {
       return
     }
->>>>>>> 25947941
 
     this.readyState = WebSocket.CLOSED
     const event = new Event('error')
@@ -145,13 +130,6 @@
   }
 
   private sendToClient(message: MockWebSocketMessage): void {
-<<<<<<< HEAD
-    if (this.readyState !== WebSocket.OPEN || this.isDestroyed) {return}
-
-    const delay = this.options.messageDelay || 0
-    const sendMessage = () => {
-      if (this.isDestroyed) {return}
-=======
     if (this.readyState !== WebSocket.OPEN || this.isDestroyed) {
       return
     }
@@ -161,7 +139,6 @@
       if (this.isDestroyed) {
         return
       }
->>>>>>> 25947941
 
       const event = new MessageEvent('message', {
         data: JSON.stringify(message),
@@ -210,13 +187,9 @@
     this.readyState = WebSocket.CLOSING
 
     setTimeout(() => {
-<<<<<<< HEAD
-      if (this.isDestroyed) {return}
-=======
       if (this.isDestroyed) {
         return
       }
->>>>>>> 25947941
 
       this.readyState = WebSocket.CLOSED
       const event = new CloseEvent('close', {
